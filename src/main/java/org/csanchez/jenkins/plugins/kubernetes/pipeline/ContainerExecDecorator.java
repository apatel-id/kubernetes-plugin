/*
 * Copyright (C) 2015 Original Authors
 *
 * Licensed under the Apache License, Version 2.0 (the "License");
 * you may not use this file except in compliance with the License.
 * You may obtain a copy of the License at
 *
 *         http://www.apache.org/licenses/LICENSE-2.0
 *
 * Unless required by applicable law or agreed to in writing, software
 * distributed under the License is distributed on an "AS IS" BASIS,
 * WITHOUT WARRANTIES OR CONDITIONS OF ANY KIND, either express or implied.
 * See the License for the specific language governing permissions and
 * limitations under the License.
 */

package org.csanchez.jenkins.plugins.kubernetes.pipeline;

import static org.csanchez.jenkins.plugins.kubernetes.pipeline.Constants.*;

import java.io.ByteArrayOutputStream;
import java.io.Closeable;
import java.io.IOException;
import java.io.InterruptedIOException;
import java.io.OutputStream;
import java.io.PipedInputStream;
import java.io.PipedOutputStream;
import java.io.PrintStream;
import java.io.Serializable;
import java.nio.charset.StandardCharsets;
import java.util.ArrayList;
import java.util.Arrays;
import java.util.HashMap;
import java.util.List;
import java.util.Map;
import java.util.concurrent.CountDownLatch;
import java.util.concurrent.RejectedExecutionException;
import java.util.concurrent.TimeUnit;
import java.util.concurrent.atomic.AtomicBoolean;
import java.util.logging.Level;
import java.util.logging.Logger;

import org.apache.commons.io.output.NullOutputStream;
import org.apache.commons.io.output.TeeOutputStream;
import org.csanchez.jenkins.plugins.kubernetes.pipeline.proc.CachedProc;
import org.csanchez.jenkins.plugins.kubernetes.pipeline.proc.DeadProc;
import org.jenkinsci.plugins.workflow.steps.EnvironmentExpander;

import edu.umd.cs.findbugs.annotations.CheckForNull;
import edu.umd.cs.findbugs.annotations.SuppressFBWarnings;
import hudson.EnvVars;
import hudson.FilePath;
import hudson.Launcher;
import hudson.LauncherDecorator;
import hudson.Proc;
import hudson.model.Computer;
import hudson.model.Node;
import io.fabric8.kubernetes.api.model.ContainerStatus;
import io.fabric8.kubernetes.api.model.Pod;
import io.fabric8.kubernetes.client.KubernetesClient;
import io.fabric8.kubernetes.client.KubernetesClientException;
import io.fabric8.kubernetes.client.KubernetesClientTimeoutException;
import io.fabric8.kubernetes.client.dsl.ExecListener;
import io.fabric8.kubernetes.client.dsl.ExecWatch;
import io.fabric8.kubernetes.client.dsl.Execable;
import okhttp3.Response;

/**
 * This decorator interacts directly with the Kubernetes exec API to run commands inside a container. It does not use
 * the Jenkins agent to execute commands.
 *
 */
public class ContainerExecDecorator extends LauncherDecorator implements Serializable, Closeable {

    private static final long serialVersionUID = 4419929753433397655L;
    private static final long DEFAULT_CONTAINER_READY_TIMEOUT = 5;
    private static final String CONTAINER_READY_TIMEOUT_SYSTEM_PROPERTY = ContainerExecDecorator.class.getName() + ".containerReadyTimeout";
    /** time to wait in seconds for websocket to connect */
    private static final int WEBSOCKET_CONNECTION_TIMEOUT = Integer
            .getInteger(ContainerExecDecorator.class.getName() + ".websocketConnectionTimeout", 5);
    private static final long CONTAINER_READY_TIMEOUT = containerReadyTimeout();
    private static final String COOKIE_VAR = "JENKINS_SERVER_COOKIE";

    private static final Logger LOGGER = Logger.getLogger(ContainerExecDecorator.class.getName());
    private static final String DEFAULT_SHELL="/bin/sh";

<<<<<<< HEAD
=======
    /**
     * stdin buffer size for commands sent to Kubernetes exec api. A low value will cause slowness in commands executed.
     * A higher value will consume more memory
     */
    private static final int STDIN_BUFFER_SIZE = Integer
            .getInteger(ContainerExecDecorator.class.getName() + ".stdinBufferSize", 2 * 1024);

    private transient KubernetesClient client;


>>>>>>> aebb794d
    @SuppressFBWarnings(value = "SE_TRANSIENT_FIELD_NOT_RESTORED", justification = "not needed on deserialization")
    private transient List<Closeable> closables;
    @SuppressFBWarnings(value = "SE_TRANSIENT_FIELD_NOT_RESTORED", justification = "not needed on deserialization")
    private transient Map<Integer, ContainerExecProc> processes = new HashMap<Integer, ContainerExecProc>();

    private String containerName;
    private EnvironmentExpander environmentExpander;
    private EnvVars globalVars;
    private FilePath ws;
    private EnvVars rcEnvVars;
    private String shell;
    private KubernetesNodeContext nodeContext;

    public ContainerExecDecorator() {
    }

    @Deprecated
    public ContainerExecDecorator(KubernetesClient client, String podName, String containerName, String namespace, EnvironmentExpander environmentExpander, FilePath ws) {
        this.containerName = containerName;
        this.environmentExpander = environmentExpander;
        this.ws = ws;
        this.shell = DEFAULT_SHELL;
    }

    @Deprecated
    public ContainerExecDecorator(KubernetesClient client, String podName, String containerName, String namespace, EnvironmentExpander environmentExpander) {
        this(client, podName, containerName, namespace, environmentExpander, null);
    }

    @Deprecated
    public ContainerExecDecorator(KubernetesClient client, String podName, String containerName, String namespace) {
        this(client, podName, containerName, namespace, null, null);
    }

    @Deprecated
    public ContainerExecDecorator(KubernetesClient client, String podName, String containerName, AtomicBoolean alive, CountDownLatch started, CountDownLatch finished, String namespace) {
        this(client, podName, containerName, namespace, null, null);
    }

    @Deprecated
    public ContainerExecDecorator(KubernetesClient client, String podName, String containerName, AtomicBoolean alive, CountDownLatch started, CountDownLatch finished) {
        this(client, podName, containerName, (String) null, null, null);
    }

    @Deprecated
    public ContainerExecDecorator(KubernetesClient client, String podName, String containerName, String path, AtomicBoolean alive, CountDownLatch started, CountDownLatch finished) {
        this(client, podName, containerName, (String) null, null, null);
    }

    @Deprecated
    public KubernetesClient getClient() {
        try {
            return nodeContext.connectToCloud();
        } catch (Exception e) {
            throw new RuntimeException(e);
        }
    }

    @Deprecated
    public void setClient(KubernetesClient client) {
        // NOOP
    }

    @Deprecated
    // TODO make private
    public String getPodName() {
        try {
            return getNodeContext().getPodName();
        } catch (Exception e) {
            throw new RuntimeException(e);
        }
    }

    @Deprecated
    public void setPodName(String podName) {
        // NOOP
    }

    @Deprecated
    // TODO make private
    public String getNamespace() {
        try {
            return getNodeContext().getNamespace();
        } catch (Exception e) {
            throw new RuntimeException(e);
        }
    }

    @Deprecated
    public void setNamespace(String namespace) {
        // NOOP
    }

    public String getContainerName() {
        return containerName;
    }

    public void setContainerName(String containerName) {
        this.containerName = containerName;
    }

    public EnvironmentExpander getEnvironmentExpander() {
        return environmentExpander;
    }

    public void setEnvironmentExpander(EnvironmentExpander environmentExpander) {
        this.environmentExpander = environmentExpander;
    }

    public EnvVars getGlobalVars() {
        return globalVars;
    }

    public void setGlobalVars(EnvVars globalVars) {
        this.globalVars = globalVars;
    }

    public void setRunContextEnvVars(EnvVars rcVars) {
        this.rcEnvVars = rcVars;
    }

    public EnvVars getRunContextEnvVars() {
        return this.rcEnvVars;
    }

    public FilePath getWs() {
        return ws;
    }

    public void setWs(FilePath ws) {
        this.ws = ws;
    }

    public String getShell() {
        return shell == null? DEFAULT_SHELL:shell;
    }

    public void setShell(String shell) {
        this.shell = shell;
    }

    public KubernetesNodeContext getNodeContext() {
        return nodeContext;
    }

    public void setNodeContext(KubernetesNodeContext nodeContext) {
        this.nodeContext = nodeContext;
    }

    @Override
    public Launcher decorate(final Launcher launcher, final Node node) {
        return new Launcher.DecoratedLauncher(launcher) {
            @Override
            public Proc launch(ProcStarter starter) throws IOException {
                LOGGER.log(Level.FINEST, "Launch proc with environment: {0}", Arrays.toString(starter.envs()));
                String[] envVars = starter.envs();
                if (node != null) { // It seems this is possible despite the method javadoc saying it is non-null
                    final Computer computer = node.toComputer();
                    if (computer != null) {
                        List<String> resultEnvVar = new ArrayList<>();
                        try {
                            EnvVars environment = computer.getEnvironment();
                            String[] envs = starter.envs();
                            for (String keyValue : envs) {
                                String[] split = keyValue.split("=", 2);
                                if (!split[1].equals(environment.get(split[0]))) {
                                    // Only keep environment variables that differ from Computer's environment
                                    resultEnvVar.add(keyValue);
                                }
                            }
                            envVars = resultEnvVar.toArray(new String[resultEnvVar.size()]);
                        } catch (InterruptedException e) {
                            throw new IOException("Unable to retrieve environment variables", e);
                        }
                    }
                }
                return doLaunch(starter.quiet(), envVars, starter.stdout(), starter.pwd(), starter.masks(),
                        getCommands(starter));
            }

            private Proc doLaunch(boolean quiet, String[] cmdEnvs, OutputStream outputForCaller, FilePath pwd,
                    boolean[] masks, String... commands) throws IOException {
                if (processes == null) {
                    processes = new HashMap<>();
                }
                //check ifits the actual script or the ProcessLiveness check.
                int p = readPidFromPsCommand(commands);
                //if it is a liveness check, try to find the actual process to avoid doing multiple execs.
                if (p == 9999) {
                    return new DeadProc();
                } else if (p > 0 && processes.containsKey(p)) {
                    LOGGER.log(Level.INFO, "Retrieved process from cache with pid:[ " + p + "].");
                    return new CachedProc(processes.get(p));
                }

                waitUntilContainerIsReady();

                final CountDownLatch started = new CountDownLatch(1);
                final CountDownLatch finished = new CountDownLatch(1);
                final AtomicBoolean alive = new AtomicBoolean(false);


                PrintStream printStream = launcher.getListener().getLogger();
                OutputStream stream = printStream;
                // Do not send this command to the output when in quiet mode
                if (quiet) {
                    stream = new NullOutputStream();
                    printStream = new PrintStream(stream, false, StandardCharsets.UTF_8.toString());
                }

                // Send to proc caller as well if they sent one
                if (outputForCaller != null && !outputForCaller.equals(stream)) {
                    stream = new TeeOutputStream(outputForCaller, stream);
                }
                ByteArrayOutputStream error = new ByteArrayOutputStream();

                String msg = "Executing shell script inside container [" + containerName + "] of pod [" + getPodName() + "]";
                LOGGER.log(Level.FINEST, msg);
                printStream.println(msg);

<<<<<<< HEAD
                Execable<String, ExecWatch> execable = getClient().pods().inNamespace(getNamespace()).withName(getPodName()).inContainer(containerName)
                        .redirectingInput().writingOutput(stream).writingError(stream).writingErrorChannel(error)
=======
                if (closables == null) {
                    closables = new ArrayList<>();
                }

                // JENKINS-50429 Force a bigger buffer
                PipedInputStream pis = new PipedInputStream(STDIN_BUFFER_SIZE);
                closables.add(pis);

                Execable<String, ExecWatch> execable = client.pods().inNamespace(namespace).withName(podName).inContainer(containerName) //
                        .readingInput(pis)
                        // .redirectingInput() // JENKINS-50429
                        .writingOutput(stream).writingError(stream).writingErrorChannel(error)
>>>>>>> aebb794d
                        .usingListener(new ExecListener() {
                            @Override
                            public void onOpen(Response response) {
                                alive.set(true);
                                started.countDown();
                                LOGGER.log(Level.FINEST, "onOpen : {0}", finished);
                            }

                            @Override
                            public void onFailure(Throwable t, Response response) {
                                alive.set(false);
                                t.printStackTrace(launcher.getListener().getLogger());
                                started.countDown();
                                LOGGER.log(Level.FINEST, "onFailure : {0}", finished);
                                if (finished.getCount() == 0) {
                                    LOGGER.log(Level.WARNING,
                                            "onFailure called but latch already finished. This may be a bug in the kubernetes-plugin");
                                }
                                finished.countDown();
                            }

                            @Override
                            public void onClose(int i, String s) {
                                alive.set(false);
                                started.countDown();
                                LOGGER.log(Level.FINEST, "onClose : {0}", finished);
                                if (finished.getCount() == 0) {
                                    LOGGER.log(Level.WARNING,
                                            "onClose called but latch already finished. This indicates a bug in the kubernetes-plugin");
                                }
                                finished.countDown();
                            }
                        });

                ExecWatch watch;
                try {
                    watch = execable.exec(getShell());
                } catch (KubernetesClientException e) {
                    close();
                    if (e.getCause() instanceof InterruptedException) {
                        throw new IOException(
                                "Interrupted while starting websocket connection, you should increase the Max connections to Kubernetes API",
                                e);
                    } else {
                        throw e;
                    }
                } catch (RejectedExecutionException e) {
                    close();
                    throw new IOException(
                            "Connection was rejected, you should increase the Max connections to Kubernetes API", e);
                }

                boolean hasStarted = false;
                try {
                    // prevent a wait forever if the connection is closed as the listener would never be called
                    hasStarted = started.await(WEBSOCKET_CONNECTION_TIMEOUT, TimeUnit.SECONDS);
                } catch (InterruptedException e) {
                    close();
                    closeWatch(watch);
                    throw new IOException(
                            "Interrupted while waiting for websocket connection, you should increase the Max connections to Kubernetes API",
                            e);
                }

<<<<<<< HEAD
                if (!hasStarted) {
                    closeWatch(watch);
                    throw new IOException(
                            "Websocket connection was not established. This probably means the connection was closed already");
                }

                try {
=======
                try (OutputStream stdin = new PipedOutputStream(pis);) {
                    // OutputStream stdin = watch.getInput();
>>>>>>> aebb794d
                    if (pwd != null) {
                        // We need to get into the project workspace.
                        // The workspace is not known in advance, so we have to execute a cd command.
                        stdin.write(String.format("cd \"%s\"%s", pwd, NEWLINE).getBytes(StandardCharsets.UTF_8));
                    }

                    EnvVars envVars = new EnvVars();

                    //get global vars here, run the export first as they'll get overwritten.
                    if (globalVars != null) {
                        envVars.overrideAll(globalVars);
                    }

                    if(rcEnvVars != null) {
                        envVars.overrideAll(rcEnvVars);
                    }

                    if (environmentExpander != null) {
                        environmentExpander.expand(envVars);
                    }

                    //setup specific command envs passed into cmd
                    if (cmdEnvs != null) {
                        for (String cmdEnv : cmdEnvs) {
                            envVars.addLine(cmdEnv);
                        }
                    }

                    LOGGER.log(Level.FINEST, "Launching with env vars: {0}", envVars.toString());

                    this.setupEnvironmentVariable(envVars, stdin);

                    doExec(stdin, printStream, masks, commands);

                    int pid = readPidFromPidFile(commands);
<<<<<<< HEAD
                    LOGGER.log(Level.INFO, "Created process inside pod: [" + getPodName() + "], container: ["
                            + containerName + "] with pid:[" + pid + "]");
                    ContainerExecProc proc = new ContainerExecProc(watch, alive, finished, error);
=======
                    LOGGER.log(Level.INFO, "Created process inside pod: ["+podName+"], container: ["+containerName+"] with pid:["+pid+"]");
                    ContainerExecProc proc = new ContainerExecProc(watch, alive, finished, stdin, error);
>>>>>>> aebb794d
                    processes.put(pid, proc);
                    closables.add(proc);
                    return proc;
                } catch (InterruptedException ie) {
                    close();
                    throw new InterruptedIOException(ie.getMessage());
                } catch (Exception e) {
                    close();
                    closeWatch(watch);
                    throw e;
                }
            }

            @Override
            public void kill(Map<String, String> modelEnvVars) throws IOException, InterruptedException {
                getListener().getLogger().println("Killing processes");

                String cookie = modelEnvVars.get(COOKIE_VAR);

                int exitCode = doLaunch(
                        true, null, null, null, null,
                        "sh", "-c", "kill \\`grep -l '" + COOKIE_VAR + "=" + cookie  +"' /proc/*/environ | cut -d / -f 3 \\`"
                ).join();

                getListener().getLogger().println("kill finished with exit code " + exitCode);
            }

            private void setupEnvironmentVariable(EnvVars vars, OutputStream out) throws IOException {
                for (Map.Entry<String, String> entry : vars.entrySet()) {
                    //Check that key is bash compliant.
                    if (entry.getKey().matches("[a-zA-Z_][a-zA-Z0-9_]*")) {
                            out.write(
                                    String.format(
                                            "export %s='%s'%s",
                                            entry.getKey(),
                                            entry.getValue().replace("'", "'\\''"),
                                            NEWLINE
                                    ).getBytes(StandardCharsets.UTF_8)
                            );
                        }
                    }
            }

            private void waitUntilContainerIsReady() throws IOException {
                LOGGER.log(Level.FINEST, "Waiting until pod is ready: {0}/{1}",
                        new String[] { getNamespace(), getPodName() });
                try {
                    Pod pod = getClient().pods().inNamespace(getNamespace()).withName(getPodName())
                            .waitUntilReady(CONTAINER_READY_TIMEOUT, TimeUnit.MINUTES);
                    LOGGER.log(Level.FINEST, "Pod is ready: {0}/{1}", new String[] { getNamespace(), getPodName() });

                    if (pod == null || pod.getStatus() == null || pod.getStatus().getContainerStatuses() == null) {
                        throw new IOException("Failed to execute shell script inside container " +
                                "[" + containerName + "] of pod [" + getPodName() + "]." +
                                "Failed to get container status");
                    }

                    for (ContainerStatus info : pod.getStatus().getContainerStatuses()) {
                        if (info.getName().equals(containerName)) {
                            if (info.getReady()) {
                                return;
                            } else {
                                // container died in the meantime
                                throw new IOException("container [" + containerName + "] of pod [" + getPodName() + "] is not ready, state is " + info.getState());
                            }
                        }
                    }
                    throw new IOException("container [" + containerName + "] does not exist in pod [" + getPodName() + "]");
                } catch (InterruptedException | KubernetesClientTimeoutException e) {
                    throw new IOException("Failed to execute shell script inside container " +
                            "[" + containerName + "] of pod [" + getPodName() + "]." +
                            " Timed out waiting for container to become ready!", e);
                }
            }
        };
    }

    @Override
    public void close() throws IOException {
        if (closables == null) return;

        for (Closeable closable : closables) {
            try {
                closable.close();
            } catch (Exception e) {
                LOGGER.log(Level.FINE, "failed to close {0}");
            }
        }
    }

    private static void doExec(OutputStream stdin, PrintStream out, boolean[] masks, String... statements) {
        try {
            out.print("Executing command: ");
            StringBuilder sb = new StringBuilder();
            for (int i = 0; i < statements.length; i++) {
                String s = String.format("\"%s\" ", statements[i]);
                if (masks != null && masks[i]) {
                    sb.append("******** ");
                    out.print("******** ");
                } else {
                    sb.append(s);
                    out.print(s);
                }
                stdin.write(s.getBytes(StandardCharsets.UTF_8));
            }
            sb.append(NEWLINE);
            out.println();
            stdin.write(NEWLINE.getBytes(StandardCharsets.UTF_8));

            // get the command exit code and print it padded so it is easier to parse in ContainerExecProc
            // We need to exit so that we know when the command has finished.
            sb.append(EXIT + NEWLINE);
            out.print(EXIT + NEWLINE);
            LOGGER.log(Level.FINEST, "Executing command: {0}", sb);
            stdin.write((EXIT + NEWLINE).getBytes(StandardCharsets.UTF_8));

            out.flush();
            stdin.flush();
        } catch (IOException e) {
            e.printStackTrace(out);
            throw new RuntimeException(e);
        }
    }

    static int readPidFromPsCommand(String... commands) {
        if (commands.length == 4 && "ps".equals(commands[0]) && "-o".equals(commands[1]) && commands[2].equals("pid=")) {
            return Integer.parseInt(commands[3]);
        }


        if (commands.length == 4 && "ps".equals(commands[0]) && "-o".equals(commands[1]) && commands[2].startsWith("-pid")) {
            return Integer.parseInt(commands[3]);
        }
        return -1;
    }


    private synchronized int readPidFromPidFile(String... commands) throws IOException, InterruptedException {
        int pid = -1;
        String pidFilePath = readPidFile(commands);
        if (pidFilePath == null) {
            return pid;
        }
        FilePath pidFile = ws.child(pidFilePath);
        for (int w = 0; w < 10 && !pidFile.exists(); w++) {
            try {
                wait(1000);
            } catch (InterruptedException e) {
                break;
            }
        }
        if (pidFile.exists()) {
            try {
                pid = Integer.parseInt(pidFile.readToString().trim());
            } catch (NumberFormatException x) {
                throw new IOException("corrupted content in " + pidFile + ": " + x, x);
            }
        }
        return pid;
    }

    @CheckForNull
    static String readPidFile(String... commands) {
        if (commands.length >= 4 && "nohup".equals(commands[0]) && "sh".equals(commands[1]) && commands[2].equals("-c") && commands[3].startsWith("echo \\$\\$ >")) {
            return commands[3].substring(13, commands[3].indexOf(";") - 1);
        }
        return null;
    }

    static String[] getCommands(Launcher.ProcStarter starter) {
        List<String> allCommands = new ArrayList<String>();

        // BourneShellScript.launchWithCookie escapes $ as $$, we convert it to \$
        for (String cmd : starter.cmds()) {
            allCommands.add(cmd.replaceAll("\\$\\$", "\\\\\\$"));
        }
        return allCommands.toArray(new String[allCommands.size()]);
    }

    private static Long containerReadyTimeout() {
        String timeout = System.getProperty(CONTAINER_READY_TIMEOUT_SYSTEM_PROPERTY, String.valueOf(DEFAULT_CONTAINER_READY_TIMEOUT));
        try {
            return Long.parseLong(timeout);
        } catch (NumberFormatException e) {
            return DEFAULT_CONTAINER_READY_TIMEOUT;
        }
    }

    private static void closeWatch(ExecWatch watch) {
        try {
            watch.close();
        } catch (Exception e) {
            LOGGER.log(Level.INFO, "failed to close watch", e);
        }
    }

    @Deprecated
    public void setKubernetesClient(KubernetesClient client) {
        // NOOP
    }
}<|MERGE_RESOLUTION|>--- conflicted
+++ resolved
@@ -84,8 +84,6 @@
     private static final Logger LOGGER = Logger.getLogger(ContainerExecDecorator.class.getName());
     private static final String DEFAULT_SHELL="/bin/sh";
 
-<<<<<<< HEAD
-=======
     /**
      * stdin buffer size for commands sent to Kubernetes exec api. A low value will cause slowness in commands executed.
      * A higher value will consume more memory
@@ -93,10 +91,6 @@
     private static final int STDIN_BUFFER_SIZE = Integer
             .getInteger(ContainerExecDecorator.class.getName() + ".stdinBufferSize", 2 * 1024);
 
-    private transient KubernetesClient client;
-
-
->>>>>>> aebb794d
     @SuppressFBWarnings(value = "SE_TRANSIENT_FIELD_NOT_RESTORED", justification = "not needed on deserialization")
     private transient List<Closeable> closables;
     @SuppressFBWarnings(value = "SE_TRANSIENT_FIELD_NOT_RESTORED", justification = "not needed on deserialization")
@@ -317,10 +311,6 @@
                 LOGGER.log(Level.FINEST, msg);
                 printStream.println(msg);
 
-<<<<<<< HEAD
-                Execable<String, ExecWatch> execable = getClient().pods().inNamespace(getNamespace()).withName(getPodName()).inContainer(containerName)
-                        .redirectingInput().writingOutput(stream).writingError(stream).writingErrorChannel(error)
-=======
                 if (closables == null) {
                     closables = new ArrayList<>();
                 }
@@ -329,11 +319,10 @@
                 PipedInputStream pis = new PipedInputStream(STDIN_BUFFER_SIZE);
                 closables.add(pis);
 
-                Execable<String, ExecWatch> execable = client.pods().inNamespace(namespace).withName(podName).inContainer(containerName) //
+                Execable<String, ExecWatch> execable = getClient().pods().inNamespace(getNamespace()).withName(getPodName()).inContainer(containerName) //
                         .readingInput(pis)
                         // .redirectingInput() // JENKINS-50429
                         .writingOutput(stream).writingError(stream).writingErrorChannel(error)
->>>>>>> aebb794d
                         .usingListener(new ExecListener() {
                             @Override
                             public void onOpen(Response response) {
@@ -398,18 +387,14 @@
                             e);
                 }
 
-<<<<<<< HEAD
                 if (!hasStarted) {
                     closeWatch(watch);
                     throw new IOException(
                             "Websocket connection was not established. This probably means the connection was closed already");
                 }
 
-                try {
-=======
                 try (OutputStream stdin = new PipedOutputStream(pis);) {
                     // OutputStream stdin = watch.getInput();
->>>>>>> aebb794d
                     if (pwd != null) {
                         // We need to get into the project workspace.
                         // The workspace is not known in advance, so we have to execute a cd command.
@@ -445,14 +430,9 @@
                     doExec(stdin, printStream, masks, commands);
 
                     int pid = readPidFromPidFile(commands);
-<<<<<<< HEAD
                     LOGGER.log(Level.INFO, "Created process inside pod: [" + getPodName() + "], container: ["
                             + containerName + "] with pid:[" + pid + "]");
-                    ContainerExecProc proc = new ContainerExecProc(watch, alive, finished, error);
-=======
-                    LOGGER.log(Level.INFO, "Created process inside pod: ["+podName+"], container: ["+containerName+"] with pid:["+pid+"]");
                     ContainerExecProc proc = new ContainerExecProc(watch, alive, finished, stdin, error);
->>>>>>> aebb794d
                     processes.put(pid, proc);
                     closables.add(proc);
                     return proc;
