--- conflicted
+++ resolved
@@ -358,19 +358,14 @@
                             e);
                 }
 
-<<<<<<< HEAD
                 if (!hasStarted) {
                     closeWatch(watch);
                     throw new IOException(
                             "Websocket connection was not established. This probably means the connection was closed already");
                 }
 
-                try (OutputStream stdin = new PipedOutputStream(pis);) {
-                    // OutputStream stdin = watch.getInput();
-=======
                 try {
                     OutputStream stdin = watch.getInput();
->>>>>>> 5fd42659
                     if (pwd != null) {
                         // We need to get into the project workspace.
                         // The workspace is not known in advance, so we have to execute a cd command.
