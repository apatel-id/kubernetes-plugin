--- conflicted
+++ resolved
@@ -636,14 +636,8 @@
                 LOGGER.log(Level.FINER, "Adding Jenkins node: {0}", slave.getNodeName());
                 Jenkins.getActiveInstance().addNode(slave);
 
-<<<<<<< HEAD
+                KubernetesClient client = connect();
                 Pod pod = getPodTemplate(slave, unwrappedTemplate);
-                // Why the hell doesn't createPod return a Pod object ?
-                pod = connect().pods().create(pod);
-=======
-                KubernetesClient client = connect();
-                Pod pod = getPodTemplate(slave, label);
->>>>>>> a583b472
 
                 String podId = pod.getMetadata().getName();
                 String namespace = Strings.isNullOrEmpty(t.getNamespace())
