--- conflicted
+++ resolved
@@ -327,92 +327,6 @@
         return builder.build();
     }
 
-<<<<<<< HEAD
-    private Map<String, Quantity> getResourcesMap(String memory, String cpu) {
-        ImmutableMap.Builder<String, Quantity> builder = ImmutableMap.<String, Quantity> builder();
-        String actualMemory = substituteEnv(memory);
-        String actualCpu = substituteEnv(cpu);
-        if (StringUtils.isNotBlank(actualMemory)) {
-            Quantity memoryQuantity = new Quantity(actualMemory);
-            builder.put("memory", memoryQuantity);
-        }
-        if (StringUtils.isNotBlank(actualCpu)) {
-            Quantity cpuQuantity = new Quantity(actualCpu);
-            builder.put("cpu", cpuQuantity);
-        }
-        return builder.build();
-    }
-
-    private Map<String, String> getAnnotationsMap(List<PodAnnotation> annotations) {
-        ImmutableMap.Builder<String, String> builder = ImmutableMap.<String, String> builder();
-        if (annotations != null) {
-            for (PodAnnotation podAnnotation : annotations) {
-                builder.put(podAnnotation.getKey(), substituteEnv(podAnnotation.getValue()));
-            }
-        }
-        return builder.build();
-    }
-
-    private Map<String, String> getNodeSelectorMap(String selectors) {
-        if (Strings.isNullOrEmpty(selectors)) {
-            return ImmutableMap.of();
-        } else {
-            ImmutableMap.Builder<String, String> builder = ImmutableMap.<String, String> builder();
-
-            for (String selector : selectors.split(",")) {
-                String[] parts = selector.split("=");
-                if (parts.length == 2 && !parts[0].isEmpty() && !parts[1].isEmpty()) {
-                    builder = builder.put(parts[0], substituteEnv(parts[1]));
-                } else {
-                    LOGGER.log(Level.WARNING, "Ignoring selector '" + selector
-                            + "'. Selectors must be in the format 'label1=value1,label2=value2'.");
-                }
-            }
-            return builder.build();
-        }
-    }
-
-    /**
-     * Split a command in the parts that Docker need
-     *
-     * @param dockerCommand
-     * @return
-     */
-    List<String> parseDockerCommand(String dockerCommand) {
-        if (dockerCommand == null || dockerCommand.isEmpty()) {
-            return null;
-        }
-        // handle quoted arguments
-        Matcher m = SPLIT_IN_SPACES.matcher(dockerCommand);
-        List<String> commands = new ArrayList<String>();
-        while (m.find()) {
-            commands.add(substituteEnv(m.group(1).replace("\"", "")));
-        }
-        return commands;
-    }
-
-    /**
-     * Split a command in the parts that LivenessProbe need
-     *
-     * @param livenessProbeExec
-     * @return
-     */
-    List<String> parseLivenessProbe(String livenessProbeExec) {
-        if (StringUtils.isBlank(livenessProbeExec)) {
-            return null;
-        }
-        // handle quoted arguments
-        Matcher m = SPLIT_IN_SPACES.matcher(livenessProbeExec);
-        List<String> commands = new ArrayList<String>();
-        while (m.find()) {
-            commands.add(substituteEnv(m.group(1).replace("\"", "").replace("?:\\\"", "")));
-        }
-        return commands;
-    }
-
-
-=======
->>>>>>> c71a20fe
     @Override
     public synchronized Collection<NodeProvisioner.PlannedNode> provision(@CheckForNull final Label label, final int excessWorkload) {
         try {
