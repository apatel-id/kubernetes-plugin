--- conflicted
+++ resolved
@@ -38,11 +38,9 @@
 
     private String label;
 
-<<<<<<< HEAD
+    private String nodeSelector;
+
     private final List<PodVolume> volumes;
-=======
-    private String nodeSelector;
->>>>>>> 2d8261a8
 
     @DataBoundConstructor
     public PodTemplate(String image, List<? extends PodVolume> volumes) {
