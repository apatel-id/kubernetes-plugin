/*
 * The MIT License
 *
 * Copyright (c) 2016, Carlos Sanchez
 *
 * Permission is hereby granted, free of charge, to any person obtaining a copy
 * of this software and associated documentation files (the "Software"), to deal
 * in the Software without restriction, including without limitation the rights
 * to use, copy, modify, merge, publish, distribute, sublicense, and/or sell
 * copies of the Software, and to permit persons to whom the Software is
 * furnished to do so, subject to the following conditions:
 *
 * The above copyright notice and this permission notice shall be included in
 * all copies or substantial portions of the Software.
 *
 * THE SOFTWARE IS PROVIDED "AS IS", WITHOUT WARRANTY OF ANY KIND, EXPRESS OR
 * IMPLIED, INCLUDING BUT NOT LIMITED TO THE WARRANTIES OF MERCHANTABILITY,
 * FITNESS FOR A PARTICULAR PURPOSE AND NONINFRINGEMENT. IN NO EVENT SHALL THE
 * AUTHORS OR COPYRIGHT HOLDERS BE LIABLE FOR ANY CLAIM, DAMAGES OR OTHER
 * LIABILITY, WHETHER IN AN ACTION OF CONTRACT, TORT OR OTHERWISE, ARISING FROM,
 * OUT OF OR IN CONNECTION WITH THE SOFTWARE OR THE USE OR OTHER DEALINGS IN
 * THE SOFTWARE.
 */

package org.csanchez.jenkins.plugins.kubernetes.pipeline;

import static org.csanchez.jenkins.plugins.kubernetes.KubernetesTestUtil.*;
import static org.hamcrest.Matchers.*;
import static org.junit.Assert.*;

import java.util.List;
import java.util.Map;
import java.util.logging.Level;
import java.util.logging.Logger;

import org.csanchez.jenkins.plugins.kubernetes.PodTemplate;
import org.csanchez.jenkins.plugins.kubernetes.PortMapping;
import org.jenkinsci.plugins.workflow.cps.CpsFlowDefinition;
import org.jenkinsci.plugins.workflow.job.WorkflowJob;
import org.jenkinsci.plugins.workflow.job.WorkflowRun;
import org.junit.Rule;
import org.junit.Test;
import org.junit.rules.TemporaryFolder;
import org.jvnet.hudson.test.Issue;
import org.jvnet.hudson.test.JenkinsRuleNonLocalhost;

import hudson.model.Result;
import io.fabric8.kubernetes.api.model.NamespaceBuilder;
import io.fabric8.kubernetes.api.model.Pod;
import io.fabric8.kubernetes.api.model.PodList;
import io.fabric8.kubernetes.client.KubernetesClient;

/**
 * @author Carlos Sanchez
 */
public class KubernetesPipelineTest extends AbstractKubernetesPipelineTest {

    private static final Logger LOGGER = Logger.getLogger(KubernetesPipelineTest.class.getName());

    @Rule
    public TemporaryFolder tmp = new TemporaryFolder();

    @Test
    public void runInPod() throws Exception {
        deletePods(cloud.connect(), getLabels(cloud, this), false);

        WorkflowJob p = r.jenkins.createProject(WorkflowJob.class, "p");
        p.setDefinition(new CpsFlowDefinition(loadPipelineScript("runInPod.groovy"), true));
        WorkflowRun b = p.scheduleBuild2(0).waitForStart();
        assertNotNull(b);
        List<PodTemplate> templates = cloud.getAllTemplates();

        PodTemplate template = null;
        while ((template = podTemplateWithLabel("mypod", templates)) == null) {
            LOGGER.log(Level.INFO, "Waiting for mypod template to be created");
            templates = cloud.getAllTemplates();
            Thread.sleep(1000);
        }

        Map<String, String> labels = getLabels(cloud, this);
        LOGGER.log(Level.INFO, "Waiting for pods to be created with labels: {0}", labels);
        PodList pods = cloud.connect().pods().withLabels(labels).list();
        while (pods.getItems().isEmpty()) {
            LOGGER.log(Level.INFO, "Waiting for pods to be created with labels: {0}", labels);
            pods = cloud.connect().pods().withLabels(labels).list();
            Thread.sleep(1000);
        }

        assertEquals(Integer.MAX_VALUE, template.getInstanceCap());
        assertThat(template.getLabelsMap(), hasEntry("jenkins/mypod", "true"));

        assertEquals(1, pods.getItems().size());
        Pod pod = pods.getItems().get(0);
        LOGGER.log(Level.INFO, "One pod found: {0}", pod);
        assertThat(pod.getMetadata().getLabels(), hasEntry("jenkins", "slave"));
        assertThat(pod.getMetadata().getLabels(), hasEntry("jenkins/mypod", "true"));

        r.assertBuildStatusSuccess(r.waitForCompletion(b));
        r.assertLogContains("script file contents: ", b);
        assertFalse("There are pods leftover after test execution, see previous logs",
                deletePods(cloud.connect(), getLabels(cloud, this), true));
    }

    private PodTemplate podTemplateWithLabel(String label, List<PodTemplate> templates) {
        return templates != null ? templates.stream().filter(t -> label.equals(t.getLabel())).findFirst().orElse(null)
                : null;
    }

    @Test
    public void runInPodFromYaml() throws Exception {
        deletePods(cloud.connect(), getLabels(cloud, this), false);

        WorkflowJob p = r.jenkins.createProject(WorkflowJob.class, "p");
        p.setDefinition(new CpsFlowDefinition(loadPipelineScript("runInPodFromYaml.groovy"), true));
        WorkflowRun b = p.scheduleBuild2(0).waitForStart();
        assertNotNull(b);
        List<PodTemplate> templates = cloud.getTemplates();
        while (templates.isEmpty()) {
            LOGGER.log(Level.INFO, "Waiting for template to be created");
            templates = cloud.getTemplates();
            Thread.sleep(1000);
        }
        assertFalse(templates.isEmpty());
        PodTemplate template = templates.get(0);
        assertEquals(Integer.MAX_VALUE, template.getInstanceCap());
        r.assertBuildStatusSuccess(r.waitForCompletion(b));
        r.assertLogContains("script file contents: ", b);
        assertFalse("There are pods leftover after test execution, see previous logs",
                deletePods(cloud.connect(), getLabels(cloud, this), true));
    }

    public void runInPodWithDifferentShell() throws Exception {
        WorkflowJob p = r.jenkins.createProject(WorkflowJob.class, "p");
        p.setDefinition(new CpsFlowDefinition(loadPipelineScript("runInPodWithDifferentShell.groovy"), true));
        WorkflowRun b = p.scheduleBuild2(0).waitForStart();
        assertNotNull(b);
        r.assertBuildStatus(Result.FAILURE,r.waitForCompletion(b));
        r.assertLogContains("/bin/bash: no such file or directory", b);
    }

    @Test
    public void runInPodWithMultipleContainers() throws Exception {
        WorkflowJob p = r.jenkins.createProject(WorkflowJob.class, "p");
        p.setDefinition(new CpsFlowDefinition(loadPipelineScript("runInPodWithMultipleContainers.groovy"), true));
        WorkflowRun b = p.scheduleBuild2(0).waitForStart();
        assertNotNull(b);
        r.assertBuildStatusSuccess(r.waitForCompletion(b));
        r.assertLogContains("[jnlp] jenkins/jnlp-slave:3.10-1-alpine", b);
        r.assertLogContains("[maven] maven:3.3.9-jdk-8-alpine", b);
        r.assertLogContains("[golang] golang:1.6.3-alpine", b);
        r.assertLogContains("My Kubernetes Pipeline", b);
        r.assertLogContains("my-mount", b);
        r.assertLogContains("Apache Maven 3.3.9", b);
    }

    @Test
    public void runInPodNested() throws Exception {
        WorkflowJob p = r.jenkins.createProject(WorkflowJob.class, "p");
        p.setDefinition(new CpsFlowDefinition(loadPipelineScript("runInPodNested.groovy"), true));
        WorkflowRun b = p.scheduleBuild2(0).waitForStart();
        assertNotNull(b);
        r.assertBuildStatusSuccess(r.waitForCompletion(b));
        r.assertLogContains("[maven] maven:3.3.9-jdk-8-alpine", b);
        r.assertLogContains("[golang] golang:1.6.3-alpine", b);
        r.assertLogContains("Apache Maven 3.3.9", b);
        r.assertLogContains("go version go1.6.3", b);
    }

    @Test
    public void runInPodWithExistingTemplate() throws Exception {
        WorkflowJob p = r.jenkins.createProject(WorkflowJob.class, "p");
        p.setDefinition(new CpsFlowDefinition(loadPipelineScript("runInPodWithExistingTemplate.groovy")
                , true));
        WorkflowRun b = p.scheduleBuild2(0).waitForStart();
        assertNotNull(b);
        r.assertBuildStatusSuccess(r.waitForCompletion(b));
        r.assertLogContains("outside container", b);
        r.assertLogContains("inside container", b);
    }

    @Test
    public void runWithEnvVariables() throws Exception {
        WorkflowJob p = r.jenkins.createProject(WorkflowJob.class, "runWithEnvVariables");
        p.setDefinition(new CpsFlowDefinition(loadPipelineScript("runWithEnvVars.groovy"), true));
        WorkflowRun b = p.scheduleBuild2(0).waitForStart();
        assertNotNull(b);
        r.assertBuildStatusSuccess(r.waitForCompletion(b));
        assertEnvVars(r, b);
        r.assertLogContains("OUTSIDE_CONTAINER_BUILD_NUMBER = 1\n", b);
        r.assertLogContains("INSIDE_CONTAINER_BUILD_NUMBER = 1\n", b);
        r.assertLogContains("OUTSIDE_CONTAINER_JOB_NAME = runWithEnvVariables\n", b);
        r.assertLogContains("INSIDE_CONTAINER_JOB_NAME = runWithEnvVariables\n", b);

        // check that we are getting the correct java home
        r.assertLogContains("INSIDE_JAVA_HOME =\n", b);
        r.assertLogContains("JNLP_JAVA_HOME = /usr/lib/jvm/java-1.8-openjdk\n", b);
        r.assertLogContains("JAVA7_HOME = /usr/lib/jvm/java-1.7-openjdk/jre\n", b);
        r.assertLogContains("JAVA8_HOME = /usr/lib/jvm/java-1.8-openjdk/jre\n", b);

        // check that we are not filtering too much
        r.assertLogContains("INSIDE_JAVA_HOME_X = java-home-x\n", b);
        r.assertLogContains("OUTSIDE_JAVA_HOME_X = java-home-x\n", b);
        r.assertLogContains("JNLP_JAVA_HOME_X = java-home-x\n", b);
        r.assertLogContains("JAVA7_HOME_X = java-home-x\n", b);
        r.assertLogContains("JAVA8_HOME_X = java-home-x\n", b);
    }

    @Test
    public void runWithEnvVariablesInContext() throws Exception {
        WorkflowJob p = r.jenkins.createProject(WorkflowJob.class, "p");
        p.setDefinition(new CpsFlowDefinition(loadPipelineScript("runWithEnvVarsFromContext.groovy"), true));
        WorkflowRun b = p.scheduleBuild2(0).waitForStart();
        assertNotNull(b);
        r.assertBuildStatusSuccess(r.waitForCompletion(b));
        r.assertLogContains("The initial value of POD_ENV_VAR is pod-env-var-value", b);
        r.assertLogContains("The value of POD_ENV_VAR outside container is /bin/mvn:pod-env-var-value", b);
        r.assertLogContains("The value of FROM_ENV_DEFINITION is ABC", b);
        r.assertLogContains("The value of FROM_WITHENV_DEFINITION is DEF", b);
        r.assertLogContains("The value of WITH_QUOTE is \"WITH_QUOTE", b);
        r.assertLogContains("The value of AFTER_QUOTE is AFTER_QUOTE\"", b);
        r.assertLogContains("The value of ESCAPED_QUOTE is \\\"ESCAPED_QUOTE", b);
        r.assertLogContains("The value of AFTER_ESCAPED_QUOTE is AFTER_ESCAPED_QUOTE\\\"", b);
        r.assertLogContains("The value of SINGLE_QUOTE is BEFORE'AFTER", b);
        r.assertLogContains("The value of WITH_NEWLINE is before newline\nafter newline", b);
        r.assertLogContains("The value of POD_ENV_VAR is /bin/mvn:pod-env-var-value", b);
        r.assertLogContains("The value of WILL.NOT is ", b);
    }

    @Test
    public void runWithExistingEnvVariables() throws Exception {
        WorkflowJob p = r.jenkins.createProject(WorkflowJob.class, "p");
        p.setDefinition(new CpsFlowDefinition(loadPipelineScript("runInPodWithExistingTemplate.groovy"), true));
        WorkflowRun b = p.scheduleBuild2(0).waitForStart();
        assertNotNull(b);
        r.assertBuildStatusSuccess(r.waitForCompletion(b));
        assertEnvVars(r, b);
    }

    private void assertEnvVars(JenkinsRuleNonLocalhost r2, WorkflowRun b) throws Exception {
        r.assertLogContains("INSIDE_CONTAINER_ENV_VAR = " + CONTAINER_ENV_VAR_VALUE + "\n", b);
        r.assertLogContains("INSIDE_CONTAINER_ENV_VAR_LEGACY = " + CONTAINER_ENV_VAR_VALUE + "\n", b);
        r.assertLogContains("INSIDE_CONTAINER_ENV_VAR_FROM_SECRET = " + CONTAINER_ENV_VAR_FROM_SECRET_VALUE + "\n", b);
        r.assertLogContains("INSIDE_POD_ENV_VAR = " + POD_ENV_VAR_VALUE + "\n", b);
        r.assertLogContains("INSIDE_POD_ENV_VAR_FROM_SECRET = " + POD_ENV_VAR_FROM_SECRET_VALUE + "\n", b);
        r.assertLogContains("INSIDE_GLOBAL = " + GLOBAL + "\n", b);

        r.assertLogContains("OUTSIDE_CONTAINER_ENV_VAR =\n", b);
        r.assertLogContains("OUTSIDE_CONTAINER_ENV_VAR_LEGACY =\n", b);
        r.assertLogContains("OUTSIDE_CONTAINER_ENV_VAR_FROM_SECRET =\n", b);
        r.assertLogContains("OUTSIDE_POD_ENV_VAR = " + POD_ENV_VAR_VALUE + "\n", b);
        r.assertLogContains("OUTSIDE_POD_ENV_VAR_FROM_SECRET = " + POD_ENV_VAR_FROM_SECRET_VALUE + "\n", b);
        r.assertLogContains("OUTSIDE_GLOBAL = " + GLOBAL + "\n", b);

    }

    @Test
    public void runWithOverriddenEnvVariables() throws Exception {
        WorkflowJob p = r.jenkins.createProject(WorkflowJob.class, "p");
        p.setDefinition(new CpsFlowDefinition(loadPipelineScript("runWithOverriddenEnvVars.groovy"), true));
        WorkflowRun b = p.scheduleBuild2(0).waitForStart();
        assertNotNull(b);
        r.assertBuildStatusSuccess(r.waitForCompletion(b));
        r.assertLogContains("OUTSIDE_CONTAINER_HOME_ENV_VAR = /home/jenkins\n", b);
        r.assertLogContains("INSIDE_CONTAINER_HOME_ENV_VAR = /root\n",b);
        r.assertLogContains("OUTSIDE_CONTAINER_POD_ENV_VAR = " + POD_ENV_VAR_VALUE + "\n", b);
        r.assertLogContains("INSIDE_CONTAINER_POD_ENV_VAR = " + CONTAINER_ENV_VAR_VALUE + "\n",b);
    }

    @Test
    public void supportComputerEnvVars() throws Exception {
        WorkflowJob p = r.jenkins.createProject(WorkflowJob.class, "p");
        p.setDefinition(new CpsFlowDefinition(loadPipelineScript("buildPropertyVars.groovy"), true));
        WorkflowRun b = p.scheduleBuild2(0).waitForStart();
        assertNotNull(b);
        r.assertBuildStatusSuccess(r.waitForCompletion(b));
        r.assertLogContains("OPENJDK_BUILD_NUMBER: 1\n", b);
        r.assertLogContains("JNLP_BUILD_NUMBER: 1\n", b);
        r.assertLogContains("DEFAULT_BUILD_NUMBER: 1\n", b);

    }

    @Test
    public void runJobWithSpaces() throws Exception {
        WorkflowJob p = r.jenkins.createProject(WorkflowJob.class, "p with spaces");
        p.setDefinition(new CpsFlowDefinition(loadPipelineScript("runJobWithSpaces.groovy"), true));
        WorkflowRun b = p.scheduleBuild2(0).waitForStart();
        assertNotNull(b);
        r.assertBuildStatusSuccess(r.waitForCompletion(b));
        r.assertLogContains("pwd is -/home/jenkins/workspace/p with spaces-", b);
    }

    @Test
    public void runDirContext() throws Exception {
        WorkflowJob p = r.jenkins.createProject(WorkflowJob.class, "job with dir");
        p.setDefinition(new CpsFlowDefinition(loadPipelineScript("runDirContext.groovy"), true));
        WorkflowRun b = p.scheduleBuild2(0).waitForStart();
        assertNotNull(b);
        r.assertBuildStatusSuccess(r.waitForCompletion(b));
        String workspace = "/home/jenkins/workspace/job with dir";
        r.assertLogContains("initpwd is -" + workspace + "-", b);
        r.assertLogContains("dirpwd is -" + workspace + "/hz-", b);
        r.assertLogContains("postpwd is -" + workspace + "-", b);
    }

    @Test
    public void runWithOverriddenNamespace() throws Exception {
        String overriddenNamespace = testingNamespace + "-overridden-namespace";
        KubernetesClient client = cloud.connect();
        // Run in our own testing namespace
        if (client.namespaces().withName(overriddenNamespace).get() == null) {
            client.namespaces().createOrReplace(
                    new NamespaceBuilder().withNewMetadata().withName(overriddenNamespace).endMetadata().build());
        }

        WorkflowJob p = r.jenkins.createProject(WorkflowJob.class, "overriddenNamespace");
        p.setDefinition(new CpsFlowDefinition(loadPipelineScript("runWithOverriddenNamespace.groovy"), true));

        WorkflowRun b = p.scheduleBuild2(0).waitForStart();
        assertNotNull(b);
        NamespaceAction.push(b, overriddenNamespace);

        r.assertBuildStatusSuccess(r.waitForCompletion(b));
        r.assertLogContains(overriddenNamespace, b);
    }

    @Test
    /**
     * Step namespace should have priority over anything else.
     */
    public void runWithStepOverriddenNamespace() throws Exception {
        String overriddenNamespace = testingNamespace + "-overridden-namespace";
        String stepNamespace = testingNamespace + "-overridden-namespace2";
        KubernetesClient client = cloud.connect();
        // Run in our own testing namespace
        if (client.namespaces().withName(stepNamespace).get() == null) {
            client.namespaces().createOrReplace(
                    new NamespaceBuilder().withNewMetadata().withName(stepNamespace).endMetadata().build());
        }

        WorkflowJob p = r.jenkins.createProject(WorkflowJob.class, "stepOverriddenNamespace");
        p.setDefinition(new CpsFlowDefinition(loadPipelineScript("runWithStepOverriddenNamespace.groovy")
                .replace("OVERRIDDEN_NAMESPACE", stepNamespace), true));

        WorkflowRun b = p.scheduleBuild2(0).waitForStart();
        assertNotNull(b);
        NamespaceAction.push(b, overriddenNamespace);

        r.assertBuildStatusSuccess(r.waitForCompletion(b));
        r.assertLogContains(stepNamespace, b);
    }

    @Test
    public void runInPodWithLivenessProbe() throws Exception {
        WorkflowJob p = r.jenkins.createProject(WorkflowJob.class, "pod with liveness probe");
        p.setDefinition(new CpsFlowDefinition(loadPipelineScript("runInPodWithLivenessProbe.groovy")
                , true));
        WorkflowRun b = p.scheduleBuild2(0).waitForStart();
        assertNotNull(b);
        r.assertBuildStatusSuccess(r.waitForCompletion(b));
        r.assertLogContains("Still alive", b);
    }

    @Test
    public void runWithActiveDeadlineSeconds() throws Exception {
        WorkflowJob p = r.jenkins.createProject(WorkflowJob.class, "Deadline");
        p.setDefinition(new CpsFlowDefinition(loadPipelineScript("runWithActiveDeadlineSeconds.groovy")
                , true));
        WorkflowRun b = p.scheduleBuild2(0).waitForStart();
        assertNotNull(b);

        r.waitForMessage("podTemplate", b);

        PodTemplate deadlineTemplate = cloud.getAllTemplates().stream().filter(x -> x.getLabel() == "deadline").findAny().orElse(null);

        assertNotNull(deadlineTemplate);
        assertEquals(10, deadlineTemplate.getActiveDeadlineSeconds());
        r.assertLogNotContains("Hello from container!", b);
    }

<<<<<<< HEAD
    @Issue("JENKINS-50932")
    @Test
    public void runParallelInPodWithHostPort() throws Exception {
        WorkflowJob p = r.jenkins.createProject(WorkflowJob.class, "PodsWithHostPorts");
        p.setDefinition(new CpsFlowDefinition(loadPipelineScript("runParallelInPodWithHostPort.groovy")
                , true));
        WorkflowRun b = p.scheduleBuild2(0).waitForStart();
        assertNotNull(b);
        List<PodTemplate> templates = cloud.getAllTemplates();
        while (podTemplateWithLabel("hostPort1", templates) == null && podTemplateWithLabel("hostPort2", templates) == null) {
            LOGGER.log(Level.INFO, "Waiting for templates to be created");
            templates = cloud.getAllTemplates();
            Thread.sleep(1000);
        }
        assertFalse(templates.isEmpty());

        r.assertBuildStatusSuccess(r.waitForCompletion(b));
        r.assertLogContains("- containerPort: 10001", b);
        r.assertLogContains("hostPort: 10001", b);
        r.assertLogContains("- containerPort: 10002", b);
        r.assertLogContains("hostPort: 10002", b);
=======
    @Test
    public void runInPodWithRetention() throws Exception {
        deletePods(cloud.connect(), getLabels(cloud, this), false);
        WorkflowJob p = r.jenkins.createProject(WorkflowJob.class, "pod with retention");
        p.setDefinition(new CpsFlowDefinition(loadPipelineScript("runInPodWithRetention.groovy"), true));
        WorkflowRun b = p.scheduleBuild2(0).waitForStart();
        r.assertBuildStatusSuccess(r.waitForCompletion(b));
        assertTrue(deletePods(cloud.connect(), getLabels(this), true));
>>>>>>> ef107bcb
    }

}<|MERGE_RESOLUTION|>--- conflicted
+++ resolved
@@ -377,7 +377,6 @@
         r.assertLogNotContains("Hello from container!", b);
     }
 
-<<<<<<< HEAD
     @Issue("JENKINS-50932")
     @Test
     public void runParallelInPodWithHostPort() throws Exception {
@@ -399,7 +398,7 @@
         r.assertLogContains("hostPort: 10001", b);
         r.assertLogContains("- containerPort: 10002", b);
         r.assertLogContains("hostPort: 10002", b);
-=======
+
     @Test
     public void runInPodWithRetention() throws Exception {
         deletePods(cloud.connect(), getLabels(cloud, this), false);
@@ -408,7 +407,6 @@
         WorkflowRun b = p.scheduleBuild2(0).waitForStart();
         r.assertBuildStatusSuccess(r.waitForCompletion(b));
         assertTrue(deletePods(cloud.connect(), getLabels(this), true));
->>>>>>> ef107bcb
     }
 
 }