/*
 * The MIT License
 *
 * Copyright (c) 2016, Carlos Sanchez
 *
 * Permission is hereby granted, free of charge, to any person obtaining a copy
 * of this software and associated documentation files (the "Software"), to deal
 * in the Software without restriction, including without limitation the rights
 * to use, copy, modify, merge, publish, distribute, sublicense, and/or sell
 * copies of the Software, and to permit persons to whom the Software is
 * furnished to do so, subject to the following conditions:
 *
 * The above copyright notice and this permission notice shall be included in
 * all copies or substantial portions of the Software.
 *
 * THE SOFTWARE IS PROVIDED "AS IS", WITHOUT WARRANTY OF ANY KIND, EXPRESS OR
 * IMPLIED, INCLUDING BUT NOT LIMITED TO THE WARRANTIES OF MERCHANTABILITY,
 * FITNESS FOR A PARTICULAR PURPOSE AND NONINFRINGEMENT. IN NO EVENT SHALL THE
 * AUTHORS OR COPYRIGHT HOLDERS BE LIABLE FOR ANY CLAIM, DAMAGES OR OTHER
 * LIABILITY, WHETHER IN AN ACTION OF CONTRACT, TORT OR OTHERWISE, ARISING FROM,
 * OUT OF OR IN CONNECTION WITH THE SOFTWARE OR THE USE OR OTHER DEALINGS IN
 * THE SOFTWARE.
 */

package org.csanchez.jenkins.plugins.kubernetes.pipeline;

import static org.csanchez.jenkins.plugins.kubernetes.KubernetesTestUtil.*;
import static org.junit.Assert.*;

import java.util.List;
import java.util.logging.Level;
import java.util.logging.Logger;

import org.csanchez.jenkins.plugins.kubernetes.PodTemplate;
import org.jenkinsci.plugins.workflow.cps.CpsFlowDefinition;
import org.jenkinsci.plugins.workflow.job.WorkflowJob;
import org.jenkinsci.plugins.workflow.job.WorkflowRun;
import org.junit.Rule;
import org.junit.Test;
import org.junit.rules.TemporaryFolder;
import org.jvnet.hudson.test.JenkinsRuleNonLocalhost;

import hudson.model.Result;
import io.fabric8.kubernetes.api.model.NamespaceBuilder;
import io.fabric8.kubernetes.client.KubernetesClient;

/**
 * @author Carlos Sanchez
 */
public class KubernetesPipelineTest extends AbstractKubernetesPipelineTest {

    private static final Logger LOGGER = Logger.getLogger(KubernetesPipelineTest.class.getName());

    @Rule
    public TemporaryFolder tmp = new TemporaryFolder();

    @Test
    public void runInPod() throws Exception {
        deletePods(cloud.connect(), getLabels(this), false);

        WorkflowJob p = r.jenkins.createProject(WorkflowJob.class, "p");
        p.setDefinition(new CpsFlowDefinition(loadPipelineScript("runInPod.groovy"), true));
        WorkflowRun b = p.scheduleBuild2(0).waitForStart();
        assertNotNull(b);
        List<PodTemplate> templates = cloud.getAllTemplates();
        while (hasPodTemplateWithLabel("mypod",templates)) {
            LOGGER.log(Level.INFO, "Waiting for template to be created");
            templates = cloud.getAllTemplates();
            Thread.sleep(1000);
        }
        assertFalse(templates.isEmpty());
        PodTemplate template = templates.get(0);
        assertEquals(Integer.MAX_VALUE, template.getInstanceCap());
        r.assertBuildStatusSuccess(r.waitForCompletion(b));
        r.assertLogContains("script file contents: ", b);
        assertFalse("There are pods leftover after test execution, see previous logs",
                deletePods(cloud.connect(), getLabels(this), true));
    }

    private boolean hasPodTemplateWithLabel(String label, List<PodTemplate> templates) {
        return templates != null
                && templates.stream()
                .map(PodTemplate::getLabel)
                .anyMatch(label::equals);
    }

    @Test
<<<<<<< HEAD
    public void runInPodFromYaml() throws Exception {
        deletePods(cloud.connect(), getLabels(this), false);

        WorkflowJob p = r.jenkins.createProject(WorkflowJob.class, "p");
        p.setDefinition(new CpsFlowDefinition(loadPipelineScript("runInPodFromYaml.groovy"), true));
        WorkflowRun b = p.scheduleBuild2(0).waitForStart();
        assertNotNull(b);
        List<PodTemplate> templates = cloud.getTemplates();
        while (templates.isEmpty()) {
            LOGGER.log(Level.INFO, "Waiting for template to be created");
            templates = cloud.getTemplates();
            Thread.sleep(1000);
        }
        assertFalse(templates.isEmpty());
        PodTemplate template = templates.get(0);
        assertEquals(Integer.MAX_VALUE, template.getInstanceCap());
        r.assertBuildStatusSuccess(r.waitForCompletion(b));
        r.assertLogContains("script file contents: ", b);
        assertFalse("There are pods leftover after test execution, see previous logs",
                deletePods(cloud.connect(), getLabels(this), true));
=======
    public void runInPodWithDifferentShell() throws Exception {
        WorkflowJob p = r.jenkins.createProject(WorkflowJob.class, "p");
        p.setDefinition(new CpsFlowDefinition(loadPipelineScript("runInPodWithDifferentShell.groovy"), true));
        WorkflowRun b = p.scheduleBuild2(0).waitForStart();
        assertNotNull(b);
        r.assertBuildStatus(Result.FAILURE,r.waitForCompletion(b));
        r.assertLogContains("/bin/bash: no such file or directory", b);
>>>>>>> 479ccd38
    }

    @Test
    public void runInPodWithMultipleContainers() throws Exception {
        WorkflowJob p = r.jenkins.createProject(WorkflowJob.class, "p");
        p.setDefinition(new CpsFlowDefinition(loadPipelineScript("runInPodWithMultipleContainers.groovy"), true));
        WorkflowRun b = p.scheduleBuild2(0).waitForStart();
        assertNotNull(b);
        r.assertBuildStatusSuccess(r.waitForCompletion(b));
        r.assertLogContains("My Kubernetes Pipeline", b);
        r.assertLogContains("my-mount", b);
        r.assertLogContains("Apache Maven 3.3.9", b);
    }

    @Test
    public void runInPodWithExistingTemplate() throws Exception {
        WorkflowJob p = r.jenkins.createProject(WorkflowJob.class, "p");
        p.setDefinition(new CpsFlowDefinition(loadPipelineScript("runInPodWithExistingTemplate.groovy")
                , true));
        WorkflowRun b = p.scheduleBuild2(0).waitForStart();
        assertNotNull(b);
        r.assertBuildStatusSuccess(r.waitForCompletion(b));
        r.assertLogContains("outside container", b);
        r.assertLogContains("inside container", b);
    }

    @Test
    public void runWithEnvVariables() throws Exception {
        WorkflowJob p = r.jenkins.createProject(WorkflowJob.class, "runWithEnvVariables");
        p.setDefinition(new CpsFlowDefinition(loadPipelineScript("runWithEnvVars.groovy"), true));
        WorkflowRun b = p.scheduleBuild2(0).waitForStart();
        assertNotNull(b);
        r.assertBuildStatusSuccess(r.waitForCompletion(b));
        assertEnvVars(r, b);
        r.assertLogContains("OUTSIDE_CONTAINER_BUILD_NUMBER = 1\n", b);
        r.assertLogContains("INSIDE_CONTAINER_BUILD_NUMBER = 1\n", b);
        r.assertLogContains("OUTSIDE_CONTAINER_JOB_NAME = runWithEnvVariables\n", b);
        r.assertLogContains("INSIDE_CONTAINER_JOB_NAME = runWithEnvVariables\n", b);

        // check that we are getting the correct java home
        r.assertLogContains("INSIDE_JAVA_HOME =\n", b);
        r.assertLogContains("JNLP_JAVA_HOME = /usr/lib/jvm/java-1.8-openjdk\n", b);
        r.assertLogContains("JAVA7_HOME = /usr/lib/jvm/java-1.7-openjdk/jre\n", b);
        r.assertLogContains("JAVA8_HOME = /usr/lib/jvm/java-1.8-openjdk/jre\n", b);

        // check that we are not filtering too much
        r.assertLogContains("INSIDE_JAVA_HOME_X = java-home-x\n", b);
        r.assertLogContains("OUTSIDE_JAVA_HOME_X = java-home-x\n", b);
        r.assertLogContains("JNLP_JAVA_HOME_X = java-home-x\n", b);
        r.assertLogContains("JAVA7_HOME_X = java-home-x\n", b);
        r.assertLogContains("JAVA8_HOME_X = java-home-x\n", b);
    }

    @Test
    public void runWithEnvVariablesInContext() throws Exception {
        WorkflowJob p = r.jenkins.createProject(WorkflowJob.class, "p");
        p.setDefinition(new CpsFlowDefinition(loadPipelineScript("runWithEnvVarsFromContext.groovy"), true));
        WorkflowRun b = p.scheduleBuild2(0).waitForStart();
        assertNotNull(b);
        r.assertBuildStatusSuccess(r.waitForCompletion(b));
        r.assertLogContains("The value of FROM_ENV_DEFINITION is ABC", b);
        r.assertLogContains("The value of FROM_WITHENV_DEFINITION is DEF", b);
        r.assertLogContains("The value of WITH_QUOTE is \"WITH_QUOTE", b);
        r.assertLogContains("The value of AFTER_QUOTE is AFTER_QUOTE\"", b);
        r.assertLogContains("The value of ESCAPED_QUOTE is \\\"ESCAPED_QUOTE", b);
        r.assertLogContains("The value of AFTER_ESCAPED_QUOTE is AFTER_ESCAPED_QUOTE\\\"", b);
        r.assertLogContains("The value of SINGLE_QUOTE is BEFORE'AFTER", b);
        r.assertLogContains("The value of WITH_NEWLINE is before newline\nafter newline", b);
        r.assertLogContains("The value of WILL.NOT is ", b);
    }

    @Test
    public void runWithExistingEnvVariables() throws Exception {
        WorkflowJob p = r.jenkins.createProject(WorkflowJob.class, "p");
        p.setDefinition(new CpsFlowDefinition(loadPipelineScript("runInPodWithExistingTemplate.groovy"), true));
        WorkflowRun b = p.scheduleBuild2(0).waitForStart();
        assertNotNull(b);
        r.assertBuildStatusSuccess(r.waitForCompletion(b));
        assertEnvVars(r, b);
    }

    private void assertEnvVars(JenkinsRuleNonLocalhost r2, WorkflowRun b) throws Exception {
        r.assertLogContains("INSIDE_CONTAINER_ENV_VAR = " + CONTAINER_ENV_VAR_VALUE + "\n", b);
        r.assertLogContains("INSIDE_CONTAINER_ENV_VAR_LEGACY = " + CONTAINER_ENV_VAR_VALUE + "\n", b);
        r.assertLogContains("INSIDE_CONTAINER_ENV_VAR_FROM_SECRET = " + CONTAINER_ENV_VAR_FROM_SECRET_VALUE + "\n", b);
        r.assertLogContains("INSIDE_POD_ENV_VAR = " + POD_ENV_VAR_VALUE + "\n", b);
        r.assertLogContains("INSIDE_POD_ENV_VAR_FROM_SECRET = " + POD_ENV_VAR_FROM_SECRET_VALUE + "\n", b);
        r.assertLogContains("INSIDE_GLOBAL = " + GLOBAL + "\n", b);

        r.assertLogContains("OUTSIDE_CONTAINER_ENV_VAR =\n", b);
        r.assertLogContains("OUTSIDE_CONTAINER_ENV_VAR_LEGACY =\n", b);
        r.assertLogContains("OUTSIDE_CONTAINER_ENV_VAR_FROM_SECRET =\n", b);
        r.assertLogContains("OUTSIDE_POD_ENV_VAR = " + POD_ENV_VAR_VALUE + "\n", b);
        r.assertLogContains("OUTSIDE_POD_ENV_VAR_FROM_SECRET = " + POD_ENV_VAR_FROM_SECRET_VALUE + "\n", b);
        r.assertLogContains("OUTSIDE_GLOBAL = " + GLOBAL + "\n", b);

    }

    @Test
    public void runWithOverriddenEnvVariables() throws Exception {
        WorkflowJob p = r.jenkins.createProject(WorkflowJob.class, "p");
        p.setDefinition(new CpsFlowDefinition(loadPipelineScript("runWithOverriddenEnvVars.groovy"), true));
        WorkflowRun b = p.scheduleBuild2(0).waitForStart();
        assertNotNull(b);
        r.assertBuildStatusSuccess(r.waitForCompletion(b));
        r.assertLogContains("OUTSIDE_CONTAINER_HOME_ENV_VAR = /home/jenkins\n", b);
        r.assertLogContains("INSIDE_CONTAINER_HOME_ENV_VAR = /root\n",b);
        r.assertLogContains("OUTSIDE_CONTAINER_POD_ENV_VAR = " + POD_ENV_VAR_VALUE + "\n", b);
        r.assertLogContains("INSIDE_CONTAINER_POD_ENV_VAR = " + CONTAINER_ENV_VAR_VALUE + "\n",b);
    }

    @Test
    public void supportComputerEnvVars() throws Exception {
        WorkflowJob p = r.jenkins.createProject(WorkflowJob.class, "p");
        p.setDefinition(new CpsFlowDefinition(loadPipelineScript("buildPropertyVars.groovy"), true));
        WorkflowRun b = p.scheduleBuild2(0).waitForStart();
        assertNotNull(b);
        r.assertBuildStatusSuccess(r.waitForCompletion(b));
        r.assertLogContains("OPENJDK_BUILD_NUMBER: 1\n", b);
        r.assertLogContains("JNLP_BUILD_NUMBER: 1\n", b);
        r.assertLogContains("DEFAULT_BUILD_NUMBER: 1\n", b);

    }

    @Test
    public void runJobWithSpaces() throws Exception {
        WorkflowJob p = r.jenkins.createProject(WorkflowJob.class, "p with spaces");
        p.setDefinition(new CpsFlowDefinition(loadPipelineScript("runJobWithSpaces.groovy"), true));
        WorkflowRun b = p.scheduleBuild2(0).waitForStart();
        assertNotNull(b);
        r.assertBuildStatusSuccess(r.waitForCompletion(b));
        r.assertLogContains("pwd is -/home/jenkins/workspace/p with spaces-", b);
    }

    @Test
    public void runDirContext() throws Exception {
        WorkflowJob p = r.jenkins.createProject(WorkflowJob.class, "job with dir");
        p.setDefinition(new CpsFlowDefinition(loadPipelineScript("runDirContext.groovy"), true));
        WorkflowRun b = p.scheduleBuild2(0).waitForStart();
        assertNotNull(b);
        r.assertBuildStatusSuccess(r.waitForCompletion(b));
        String workspace = "/home/jenkins/workspace/job with dir";
        r.assertLogContains("initpwd is -" + workspace + "-", b);
        r.assertLogContains("dirpwd is -" + workspace + "/hz-", b);
        r.assertLogContains("postpwd is -" + workspace + "-", b);

    }

    @Test
    public void runWithOverriddenNamespace() throws Exception {
        String overriddenNamespace = testingNamespace + "-overridden-namespace";
        KubernetesClient client = cloud.connect();
        // Run in our own testing namespace
        if (client.namespaces().withName(overriddenNamespace).get() == null) {
            client.namespaces().createOrReplace(
                    new NamespaceBuilder().withNewMetadata().withName(overriddenNamespace).endMetadata().build());
        }

        WorkflowJob p = r.jenkins.createProject(WorkflowJob.class, "overriddenNamespace");
        p.setDefinition(new CpsFlowDefinition(loadPipelineScript("runWithOverriddenNamespace.groovy"), true));

        WorkflowRun b = p.scheduleBuild2(0).waitForStart();
        assertNotNull(b);
        NamespaceAction.push(b, overriddenNamespace);

        r.assertBuildStatusSuccess(r.waitForCompletion(b));
        r.assertLogContains(overriddenNamespace, b);
    }

    @Test
    /**
     * Step namespace should have priority over anything else.
     */
    public void runWithStepOverriddenNamespace() throws Exception {
        String overriddenNamespace = testingNamespace + "-overridden-namespace";
        String stepNamespace = testingNamespace + "-overridden-namespace2";
        KubernetesClient client = cloud.connect();
        // Run in our own testing namespace
        if (client.namespaces().withName(stepNamespace).get() == null) {
            client.namespaces().createOrReplace(
                    new NamespaceBuilder().withNewMetadata().withName(stepNamespace).endMetadata().build());
        }

        WorkflowJob p = r.jenkins.createProject(WorkflowJob.class, "stepOverriddenNamespace");
        p.setDefinition(new CpsFlowDefinition(loadPipelineScript("runWithStepOverriddenNamespace.groovy")
                .replace("OVERRIDDEN_NAMESPACE", stepNamespace), true));

        WorkflowRun b = p.scheduleBuild2(0).waitForStart();
        assertNotNull(b);
        NamespaceAction.push(b, overriddenNamespace);

        r.assertBuildStatusSuccess(r.waitForCompletion(b));
        r.assertLogContains(stepNamespace, b);
    }

    @Test
    public void runInPodWithLivenessProbe() throws Exception {
        WorkflowJob p = r.jenkins.createProject(WorkflowJob.class, "pod with liveness probe");
        p.setDefinition(new CpsFlowDefinition(loadPipelineScript("runInPodWithLivenessProbe.groovy")
                , true));
        WorkflowRun b = p.scheduleBuild2(0).waitForStart();
        assertNotNull(b);
        r.assertBuildStatusSuccess(r.waitForCompletion(b));
        r.assertLogContains("Still alive", b);
    }

    @Test
    public void runWithActiveDeadlineSeconds() throws Exception {
        WorkflowJob p = r.jenkins.createProject(WorkflowJob.class, "Deadline");
        p.setDefinition(new CpsFlowDefinition(loadPipelineScript("runWithActiveDeadlineSeconds.groovy")
                , true));
        WorkflowRun b = p.scheduleBuild2(0).waitForStart();
        assertNotNull(b);

        r.waitForMessage("podTemplate", b);

        PodTemplate deadlineTemplate = cloud.getAllTemplates().stream().filter(x -> x.getLabel() == "deadline").findAny().orElse(null);

        assertNotNull(deadlineTemplate);
        assertEquals(10, deadlineTemplate.getActiveDeadlineSeconds());
        r.assertLogNotContains("Hello from container!", b);
    }

}<|MERGE_RESOLUTION|>--- conflicted
+++ resolved
@@ -85,7 +85,6 @@
     }
 
     @Test
-<<<<<<< HEAD
     public void runInPodFromYaml() throws Exception {
         deletePods(cloud.connect(), getLabels(this), false);
 
@@ -106,7 +105,8 @@
         r.assertLogContains("script file contents: ", b);
         assertFalse("There are pods leftover after test execution, see previous logs",
                 deletePods(cloud.connect(), getLabels(this), true));
-=======
+    }
+
     public void runInPodWithDifferentShell() throws Exception {
         WorkflowJob p = r.jenkins.createProject(WorkflowJob.class, "p");
         p.setDefinition(new CpsFlowDefinition(loadPipelineScript("runInPodWithDifferentShell.groovy"), true));
@@ -114,7 +114,6 @@
         assertNotNull(b);
         r.assertBuildStatus(Result.FAILURE,r.waitForCompletion(b));
         r.assertLogContains("/bin/bash: no such file or directory", b);
->>>>>>> 479ccd38
     }
 
     @Test
