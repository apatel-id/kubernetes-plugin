/*
 * The MIT License
 *
 * Copyright (c) 2016, Carlos Sanchez
 *
 * Permission is hereby granted, free of charge, to any person obtaining a copy
 * of this software and associated documentation files (the "Software"), to deal
 * in the Software without restriction, including without limitation the rights
 * to use, copy, modify, merge, publish, distribute, sublicense, and/or sell
 * copies of the Software, and to permit persons to whom the Software is
 * furnished to do so, subject to the following conditions:
 *
 * The above copyright notice and this permission notice shall be included in
 * all copies or substantial portions of the Software.
 *
 * THE SOFTWARE IS PROVIDED "AS IS", WITHOUT WARRANTY OF ANY KIND, EXPRESS OR
 * IMPLIED, INCLUDING BUT NOT LIMITED TO THE WARRANTIES OF MERCHANTABILITY,
 * FITNESS FOR A PARTICULAR PURPOSE AND NONINFRINGEMENT. IN NO EVENT SHALL THE
 * AUTHORS OR COPYRIGHT HOLDERS BE LIABLE FOR ANY CLAIM, DAMAGES OR OTHER
 * LIABILITY, WHETHER IN AN ACTION OF CONTRACT, TORT OR OTHERWISE, ARISING FROM,
 * OUT OF OR IN CONNECTION WITH THE SOFTWARE OR THE USE OR OTHER DEALINGS IN
 * THE SOFTWARE.
 */

package org.csanchez.jenkins.plugins.kubernetes.pipeline;

import static org.csanchez.jenkins.plugins.kubernetes.KubernetesTestUtil.*;
import static org.junit.Assert.*;

import java.net.InetAddress;
import java.net.URL;
import java.util.Collections;
import java.util.logging.Level;

import org.apache.commons.compress.utils.IOUtils;
import org.csanchez.jenkins.plugins.kubernetes.ContainerTemplate;
import org.csanchez.jenkins.plugins.kubernetes.KubernetesCloud;
import org.csanchez.jenkins.plugins.kubernetes.PodTemplate;
import org.jenkinsci.plugins.workflow.cps.CpsFlowDefinition;
import org.jenkinsci.plugins.workflow.job.WorkflowJob;
import org.jenkinsci.plugins.workflow.job.WorkflowRun;
import org.jenkinsci.plugins.workflow.test.steps.SemaphoreStep;
import org.junit.BeforeClass;
import org.junit.ClassRule;
import org.junit.Rule;
import org.junit.Test;
import org.junit.rules.TemporaryFolder;
import org.junit.runners.model.Statement;
import org.jvnet.hudson.test.BuildWatcher;
import org.jvnet.hudson.test.Issue;
import org.jvnet.hudson.test.JenkinsRuleNonLocalhost;
import org.jvnet.hudson.test.LoggerRule;
import org.jvnet.hudson.test.RestartableJenkinsRule;

import hudson.model.Node;
import hudson.slaves.DumbSlave;
import hudson.slaves.NodeProperty;
import hudson.slaves.RetentionStrategy;
import io.fabric8.kubernetes.api.model.NamespaceBuilder;
import io.fabric8.kubernetes.client.KubernetesClient;
import jenkins.model.JenkinsLocationConfiguration;

/**
 * @author Carlos Sanchez
 */
public class KubernetesPipelineTest {

    @ClassRule
    public static BuildWatcher buildWatcher = new BuildWatcher();

    @Rule
    public RestartableJenkinsRule story = new RestartableJenkinsRule();
    @Rule
    public JenkinsRuleNonLocalhost r = new JenkinsRuleNonLocalhost();
    @Rule
    public LoggerRule logs = new LoggerRule().record(KubernetesCloud.class, Level.ALL);

    @Rule
    public TemporaryFolder tmp = new TemporaryFolder();

    private static KubernetesCloud cloud;

    @BeforeClass
    public static void configureCloud() throws Exception {
<<<<<<< HEAD
        // do not run if minikube is not running
        assumeMiniKube();

=======
>>>>>>> 7dd2f9c5
        cloud = setupCloud();

        // Create a busybox template
        PodTemplate busyboxTemplate = new PodTemplate();
        busyboxTemplate.setLabel("busybox");
        ContainerTemplate busybox = new ContainerTemplate("busybox", "busybox", "cat", "");
        busybox.setTtyEnabled(true);
        busyboxTemplate.getContainers().add(busybox);
        cloud.addTemplate(busyboxTemplate);
    }

    // @Test
    // public void configRoundTrip() {
    // story.addStep(new Statement() {
    // @Override
    // public void evaluate() throws Throwable {
    // Xvnc xvnc = new Xvnc(true, false);er-1

    // CoreWrapperStep step = new CoreWrapperStep(xvnc);
    // step = new StepConfigTester(story.j).configRoundTrip(step);
    // story.j.assertEqualDataBoundBeans(xvnc, step.getDelegate());
    // }
    // });
    // }

    private void configureCloud(JenkinsRuleNonLocalhost r) throws Exception {
        // Slaves running in Kubernetes (minikube) need to connect to this server, so localhost does not work
        URL url = r.getURL();
        URL nonLocalhostUrl = new URL(url.getProtocol(), InetAddress.getLocalHost().getHostAddress(), url.getPort(),
                url.getFile());
        JenkinsLocationConfiguration.get().setUrl(nonLocalhostUrl.toString());

        r.jenkins.clouds.add(cloud);
    }

    @Test
    public void runInPod() throws Exception {
        configureCloud(r);
        WorkflowJob p = r.jenkins.createProject(WorkflowJob.class, "p");
        p.setDefinition(new CpsFlowDefinition(loadPipelineScript("runInPod.groovy"), true));
        WorkflowRun b = p.scheduleBuild2(0).waitForStart();
        assertNotNull(b);
        r.assertBuildStatusSuccess(r.waitForCompletion(b));
        r.assertLogContains("PID file contents: ", b);
    }

    @Test
    public void runInPodWithMultipleContainers() throws Exception {
        configureCloud(r);
        WorkflowJob p = r.jenkins.createProject(WorkflowJob.class, "p");
        p.setDefinition(new CpsFlowDefinition(loadPipelineScript("runInPodWithMultipleContainers.groovy"), true));
        WorkflowRun b = p.scheduleBuild2(0).waitForStart();
        assertNotNull(b);
        r.assertBuildStatusSuccess(r.waitForCompletion(b));
        r.assertLogContains("My Kubernetes Pipeline", b);
        r.assertLogContains("my-mount", b);
        r.assertLogContains("Apache Maven 3.3.9", b);
    }

    @Test
    public void runInPodWithExistingTemplate() throws Exception {
        configureCloud(r);
        WorkflowJob p = r.jenkins.createProject(WorkflowJob.class, "p");
        p.setDefinition(new CpsFlowDefinition(loadPipelineScript("runInPodWithExistingTemplate.groovy")
                , true));
        WorkflowRun b = p.scheduleBuild2(0).waitForStart();
        assertNotNull(b);
        r.assertBuildStatusSuccess(r.waitForCompletion(b));
        r.assertLogContains("outside container", b);
        r.assertLogContains("inside container", b);
    }

    @Test
    public void runJobWithSpaces() throws Exception {
        configureCloud(r);
        WorkflowJob p = r.jenkins.createProject(WorkflowJob.class, "p with spaces");
        p.setDefinition(new CpsFlowDefinition(loadPipelineScript("runJobWithSpaces.groovy"), true));
        WorkflowRun b = p.scheduleBuild2(0).waitForStart();
        assertNotNull(b);
        r.assertBuildStatusSuccess(r.waitForCompletion(b));
        r.assertLogContains("pwd is -/home/jenkins/workspace/p with spaces-", b);
    }

    @Test
    public void runDirContext() throws Exception {
        configureCloud(r);
        WorkflowJob p = r.jenkins.createProject(WorkflowJob.class, "job with dir");
        p.setDefinition(new CpsFlowDefinition(loadPipelineScript("runDirContext.groovy"), true));
        WorkflowRun b = p.scheduleBuild2(0).waitForStart();
        assertNotNull(b);
        r.assertBuildStatusSuccess(r.waitForCompletion(b));
        String workspace = "/home/jenkins/workspace/job with dir";
        r.assertLogContains("initpwd is -" + workspace + "-", b);
        r.assertLogContains("dirpwd is -" + workspace + "/hz-", b);
        r.assertLogContains("postpwd is -" + workspace + "-", b);

    }

    @Test
    public void runWithOverriddenNamespace() throws Exception {
        configureCloud(r);
        String overriddenNamespace = "kubernetes-plugin-overridden-namespace";
        KubernetesClient client = cloud.connect();
        // Run in our own testing namespace
        client.namespaces().createOrReplace(
                new NamespaceBuilder().withNewMetadata().withName(overriddenNamespace).endMetadata()
                        .build());

        WorkflowJob p = r.jenkins.createProject(WorkflowJob.class, "job with dir");
        p.setDefinition(new CpsFlowDefinition(loadPipelineScript("runWithOverriddenNamespace.groovy"), true));

        WorkflowRun b = p.scheduleBuild2(0).waitForStart();
        NamespaceAction namespaceAction = new NamespaceAction(b);
        namespaceAction.push(overriddenNamespace);

        assertNotNull(b);
        r.assertBuildStatusSuccess(r.waitForCompletion(b));
        r.assertLogContains(overriddenNamespace, b);
    }

    @Test
    public void runWithOverriddenNamespace2() throws Exception {
        configureCloud(r);
        String overriddenNamespace = "kubernetes-plugin-overridden-namespace";
        KubernetesClient client = cloud.connect();
        // Run in our own testing namespace
        client.namespaces().createOrReplace(
                new NamespaceBuilder().withNewMetadata().withName("testns2").endMetadata()
                        .build());

        WorkflowJob p = r.jenkins.createProject(WorkflowJob.class, "job with dir");
        p.setDefinition(new CpsFlowDefinition(loadPipelineScript("runWithOverriddenNamespace2.groovy"), true));

        WorkflowRun b = p.scheduleBuild2(0).waitForStart();
        NamespaceAction namespaceAction = new NamespaceAction(b);
        namespaceAction.push(overriddenNamespace);

        assertNotNull(b);
        r.assertBuildStatusSuccess(r.waitForCompletion(b));
        r.assertLogContains("testns2", b);
    }

    @Test
    public void runInPodWithLivenessProbe() throws Exception {
        configureCloud(r);
        WorkflowJob p = r.jenkins.createProject(WorkflowJob.class, "pod with liveness probe");
        p.setDefinition(new CpsFlowDefinition(loadPipelineScript("runInPodWithLivenessProbe.groovy")
                , true));
        WorkflowRun b = p.scheduleBuild2(0).waitForStart();
        assertNotNull(b);
        r.assertBuildStatusSuccess(r.waitForCompletion(b));
        r.assertLogContains("Still alive", b);
    }

    // @Test
    public void runInPodWithRestart() throws Exception {
        story.addStep(new Statement() {
            @Override
            public void evaluate() throws Throwable {
                story.j.jenkins.clouds.add(new KubernetesCloud("test"));

                story.j.jenkins.addNode(new DumbSlave("slave", "dummy", tmp.newFolder("remoteFS").getPath(), "1",
                        Node.Mode.NORMAL, "", story.j.createComputerLauncher(null), RetentionStrategy.NOOP,
                        Collections.<NodeProperty<?>>emptyList())); // TODO JENKINS-26398 clumsy
                WorkflowJob p = story.j.jenkins.createProject(WorkflowJob.class, "p");
                p.setDefinition(new CpsFlowDefinition(loadPipelineScript("runInPodWithRestart.groovy")
                        , true));
                WorkflowRun b = p.scheduleBuild2(0).waitForStart();
                SemaphoreStep.waitForStart("withDisplayAfterRestart/1", b);
            }
        });
        story.addStep(new Statement() {
            @SuppressWarnings("SleepWhileInLoop")
            @Override
            public void evaluate() throws Throwable {
                SemaphoreStep.success("withDisplayAfterRestart/1", null);
                WorkflowJob p = story.j.jenkins.getItemByFullName("p", WorkflowJob.class);
                assertNotNull(p);
                WorkflowRun b = p.getBuildByNumber(1);
                assertNotNull(b);
                story.j.assertBuildStatusSuccess(story.j.waitForCompletion(b));
                story.j.assertLogContains("DISPLAY=:", b);
                r.assertLogContains("xxx", b);
            }
        });
    }

    @Issue("JENKINS-41758")
    @Test
    public void declarative() throws Exception {
        configureCloud(r);
        WorkflowJob p = r.jenkins.createProject(WorkflowJob.class, "job with dir");
        p.setDefinition(new CpsFlowDefinition(loadPipelineScript("declarative.groovy"), true));
        WorkflowRun b = p.scheduleBuild2(0).waitForStart();
        assertNotNull(b);
        r.assertBuildStatusSuccess(r.waitForCompletion(b));
        r.assertLogContains("Apache Maven 3.3.9", b);
    }

    private String loadPipelineScript(String name) {
        try {
            return new String(IOUtils.toByteArray(getClass().getResourceAsStream(name)));
        } catch (Throwable t) {
            throw new RuntimeException("Could not read resource:[" + name + "].");
        }
    }

}<|MERGE_RESOLUTION|>--- conflicted
+++ resolved
@@ -82,12 +82,6 @@
 
     @BeforeClass
     public static void configureCloud() throws Exception {
-<<<<<<< HEAD
-        // do not run if minikube is not running
-        assumeMiniKube();
-
-=======
->>>>>>> 7dd2f9c5
         cloud = setupCloud();
 
         // Create a busybox template
