/**
 * Build and test the kubernetes plugin using the plugin itself in a Kubernetes cluster
 *
 * A `jenkins` service account needs to be created using src/main/kubernetes/service-account.yml
 *
 * A PersistentVolumeClaim needs to be created ahead of time with the definition in examples/maven-with-cache-pvc.yml
 *
 * NOTE that typically writable volumes can only be attached to one Pod at a time, so you can't execute
 * two concurrent jobs with this pipeline. Or change readOnly: true after the first run
 */

def label = UUID.randomUUID().toString()
def jvmOptions = '-Xmx300M'

timestamps {

  podTemplate(serviceAccount: 'jenkins', label: label, containers: [
    containerTemplate(name: 'maven', image: 'maven:3.5.0-jdk-8-alpine', ttyEnabled: true, command: 'cat',
        resourceRequestCpu: '100m',
        resourceLimitMemory: '1200Mi')
    ], envVars: [
        envVar(key: '_JAVA_OPTIONS', value: jvmOptions),
        envVar(key: 'BRANCH_NAME', value: env.BRANCH_NAME)
    ], volumes: [
      persistentVolumeClaim(mountPath: '/root/.m2/repository-read-only', claimName: 'maven-repo', readOnly: true)
    ]) {

    node(label) {
      stage('Checkout') {
        checkout scm
      }
      stage('Package') {
        try {
          container('maven') {
            sh 'cp -a /root/.m2/repository-read-only /root/.m2/repository'
            sh 'mvn -B clean install -Dmaven.test.skip=true -Dfindbugs.fork=false'
          }
        } finally {
          archiveArtifacts allowEmptyArchive: true, artifacts: '**/target/*.hpi,**/target/*.jpi'
          findbugs '**/target/findbugsXml.xml'
        }
      }
      stage('Test') {
        try {
          container('maven') {
<<<<<<< HEAD
            sh 'mvn -B test'
=======
            sh 'mvn -B test -DconnectorHost=0.0.0.0'
>>>>>>> 68aa6aca
          }
        } finally {
          junit '**/target/surefire-reports/**/*.xml'
        }
      }
    }
  }

}<|MERGE_RESOLUTION|>--- conflicted
+++ resolved
@@ -43,11 +43,7 @@
       stage('Test') {
         try {
           container('maven') {
-<<<<<<< HEAD
-            sh 'mvn -B test'
-=======
             sh 'mvn -B test -DconnectorHost=0.0.0.0'
->>>>>>> 68aa6aca
           }
         } finally {
           junit '**/target/surefire-reports/**/*.xml'
